// TODO: convert into an integration

import { Attraction, AttractionApiResponse, Flight, FlightApiResponse, Hotel, HotelApiResponse } from "@/lib/types";

export class Booking {
    uri: string;
    token: string;
    constructor({ token }: { token: string }) {
        const uri = `https://booking-com15.p.rapidapi.com`
        const apiV = `api/v1`
        this.uri = `${uri}/${apiV}`
        this.token = token
    }

    async getAttractions({ destination }: { destination: string }) {
        const url = `${this.uri}/attraction/searchAttractions?id=${destination}&sortBy=trending&page=1&currency_code=USD&languagecode=en-us`;
        const options = {
            method: 'GET',
            headers: {
                'x-rapidapi-key': process.env.RAPID_API_KEY || '',
                'x-rapidapi-host': 'booking-com15.p.rapidapi.com',
            },
        };
        console.log('Fetching attractions', { destination, url });
        try {
            const response = await fetch(url, options);
            const result = await response.json();
            console.log('attractions', result);
<<<<<<< HEAD
            console.log(result?.data?.products[0]);

=======
>>>>>>> e7d46f8a
            return result?.data?.products.map(
                (attraction: AttractionApiResponse): Attraction => ({
                    id: attraction.id,
                    name: attraction.name,
                    description: attraction.shortDescription,
                    price: Number(attraction.representativePrice?.publicAmount) || 0,
                    imageUrl: attraction.primaryPhoto?.small || '/placeholder-attraction.jpg',
                    location: attraction.ufiDetails?.bCityName || 'Unknown Location',
                    duration: attraction.duration || undefined,
                    rating: attraction.reviewsStats?.combinedNumericStats?.average || 0,
                    reviewCount: attraction.reviewsStats?.allReviewsCount || 0,
                    hasFreeCancellation: attraction.cancellationPolicy?.hasFreeCancellation || false,
                }),
            );
        } catch (error) {
            console.error(error);
            return [];
        }
    }

    async getHotels({ startDate, endDate, destination }: { startDate: string, endDate: string, destination: string }) {
        const url = `${this.uri}/hotels/searchHotels?dest_id=${destination}&search_type=CITY&arrival_date=${startDate}&departure_date=${endDate}&adults=1&room_qty=1&page_number=1&units=metric&temperature_unit=c&languagecode=en-us&currency_code=USD`;
        const options = {
            method: 'GET',
            headers: {
                'x-rapidapi-key': this.token,
                'x-rapidapi-host': 'booking-com15.p.rapidapi.com',
            },
        };

        console.log('Fetching hotels', { destination, url });

        try {
            const response = await fetch(url, options);
            const result = await response.json();
            // Calculate number of nights
            const start = new Date(startDate);
            const end = new Date(endDate);
            const numberOfNights = Math.ceil((end.getTime() - start.getTime()) / (1000 * 60 * 60 * 24));

            return result?.data?.hotels.map(
                (hotel: HotelApiResponse): Hotel => ({
                    id: hotel.property.name,
                    name: hotel.property.name,
                    location: hotel.property.wishlistName,
                    address: `${hotel.property.latitude}, ${hotel.property.longitude}`,
                    rating: hotel.property.reviewScore,
                    pricePerNight: hotel.property.priceBreakdown.grossPrice.value / numberOfNights,
                    imageUrl: hotel.property.photoUrls[0],
                    description: hotel.accessibilityLabel,
                    amenities: [],
                    phoneNumber: '',
                }),
            );
        } catch (error) {
            console.error(error);
        }
    }

    async getFlights({
        startDate,
        endDate,
        origin,
        destination,
    }: { startDate: string, endDate: string, origin: string, destination: string }) {
        const url = `${this.uri}/flights/searchFlights?fromId=${origin}&toId=${destination}&departDate=${startDate}&returnDate=${endDate}&pageNo=1&adults=1&sort=BEST&cabinClass=ECONOMY&currency_code=USD`;

        const options = {
            method: 'GET',
            headers: {
                'x-rapidapi-key': this.token,
                'x-rapidapi-host': 'booking-com15.p.rapidapi.com',
            },
        };

        console.log('Fetching flights', { destination, origin, url });

        try {
            const response = await fetch(url, options);
            const result = await response.json();
            return result?.data?.flightOffers?.map(
                (flight: FlightApiResponse): Flight => ({
                    airline: flight.segments[0].legs[0].carriersData[0].name,
                    flightNumber: `${flight.segments[0].legs[0].flightInfo.carrierInfo.marketingCarrier}${flight.segments[0].legs[0].flightInfo.flightNumber}`,
                    departureAirport: flight.segments[0].departureAirport.code,
                    departureCity: flight.segments[0].departureAirport.cityName,
                    departureTime: new Date(flight.segments[0].departureTime),
                    arrivalAirport: flight.segments[0].arrivalAirport.code,
                    arrivalCity: flight.segments[0].arrivalAirport.cityName,
                    arrivalTime: new Date(flight.segments[0].arrivalTime),
                    duration: `${Math.floor(flight.segments[0].totalTime / 60)}h ${flight.segments[0].totalTime % 60}m`,
                    price: flight.priceBreakdown.total.units + flight.priceBreakdown.total.nanos / 1000000000,
                }),
            );
        } catch (error) {
            console.error(error);
        }
    }
}<|MERGE_RESOLUTION|>--- conflicted
+++ resolved
@@ -26,11 +26,6 @@
             const response = await fetch(url, options);
             const result = await response.json();
             console.log('attractions', result);
-<<<<<<< HEAD
-            console.log(result?.data?.products[0]);
-
-=======
->>>>>>> e7d46f8a
             return result?.data?.products.map(
                 (attraction: AttractionApiResponse): Attraction => ({
                     id: attraction.id,
