{
  "name": "@mastra/engine",
  "version": "0.0.5-alpha.32",
  "description": "",
  "main": "dist/index.js",
  "module": "dist/engine.esm.js",
  "types": "dist/index.d.ts",
  "type": "module",
  "exports": {
    ".": {
      "import": {
        "types": "./dist/index.d.ts",
        "default": "./dist/engine.esm.js"
      },
      "require": {
        "types": "./dist/index.d.ts",
        "default": "./dist/index.js"
      }
    },
    "./package.json": "./package.json"
  },
  "scripts": {
    "copy:drizzle": "cp -r src/postgres/drizzle dist/postgres",
    "build": "dts build && tsc -p tsconfig.build.json",
    "build:dev": "dts watch",
    "generate-pg": "drizzle-kit generate --out=./dist/postgres/drizzle --dialect=postgresql --schema=./dist/postgres/db/schema.js",
    "migrate-pg": "pnpx tsx ./dist/postgres/migrate.js",
    "test-engine": "pnpx tsx ./src/postgres/engine.test.ts",
    "test": "node --experimental-vm-modules node_modules/jest/bin/jest.js"
  },
  "files": [
    "dist",
    "!dist/postgres/drizzle/**/*"
  ],
  "keywords": [
    "mastra",
    "engine",
    "ai"
  ],
  "author": "",
  "license": "MIT",
  "dependencies": {
    "@date-fns/utc": "^1.2.0",
    "@mastra/core": "workspace:*",
    "@paralleldrive/cuid2": "^2.2.2",
    "date-fns": "^4.1.0",
    "dotenv": "^16.3.1",
<<<<<<< HEAD
    "drizzle-orm": "^0.37.0",
=======
    "drizzle-orm": "^0.38.2",
>>>>>>> 4a6aa59a
    "pg": "^8.13.1",
    "postgres": "^3.4.5"
  },
  "devDependencies": {
    "@jest/globals": "^29.7.0",
    "@rollup/plugin-typescript": "^12.1.1",
    "@tsconfig/recommended": "^1.0.7",
    "@types/jest": "^29.5.14",
    "@types/node": "^22.9.0",
    "@types/pg": "^8.11.10",
    "drizzle-kit": "^0.30.1",
    "dts-bundle-generator": "^9.5.1",
    "dts-cli": "^2.0.5",
    "jest": "^29.7.0",
    "typescript": "^5.6.3"
  }
}<|MERGE_RESOLUTION|>--- conflicted
+++ resolved
@@ -45,11 +45,7 @@
     "@paralleldrive/cuid2": "^2.2.2",
     "date-fns": "^4.1.0",
     "dotenv": "^16.3.1",
-<<<<<<< HEAD
-    "drizzle-orm": "^0.37.0",
-=======
     "drizzle-orm": "^0.38.2",
->>>>>>> 4a6aa59a
     "pg": "^8.13.1",
     "postgres": "^3.4.5"
   },
