--- conflicted
+++ resolved
@@ -1,10 +1,7 @@
 //This file is generated automatically by pnpm run build:icons
 export const iconArr = [
-<<<<<<< HEAD
   'action',
-=======
   'activity',
->>>>>>> 119dd579
   'arrow-up',
   'asana',
   'ban',
