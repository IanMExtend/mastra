import { Redis } from '@upstash/redis';
import { existsSync, mkdirSync, readFileSync, writeFileSync } from 'fs';
import path from 'path';

export const RegisteredLogger = {
  AGENT: 'AGENT',
  WORKFLOW: 'WORKFLOW',
} as const

export type RegisteredLogger = typeof RegisteredLogger[keyof typeof RegisteredLogger];

export const LogProvider = {
  CONSOLE: 'CONSOLE',
  FILE: 'FILE',
  UPSTASH: 'UPSTASH',
} as const;

export type LogConfig =
  | {
      provider: typeof LogProvider.CONSOLE;
      level?: LogLevel;
    }
  | {
      provider: typeof LogProvider.UPSTASH;
      level?: LogLevel;
      config: { url: string; token: string };
    }
  | {
      provider: typeof LogProvider.FILE;
      level?: LogLevel;
    };

export type LogProvider = (typeof LogProvider)[keyof typeof LogProvider];

export enum LogLevel {
  DEBUG,
  INFO,
  WARN,
  ERROR,
}

interface BaseLogMessage {
  message: string;
  destinationPath: string;
  type: RegisteredLogger;
}

export interface Logger<T extends BaseLogMessage = BaseLogMessage> {
  debug(message: T | string, ...args: any[]): void;
  info(message: T | string, ...args: any[]): void;
  warn(message: T | string, ...args: any[]): void;
  error(message: T | string, ...args: any[]): void;
}

interface ConsoleLoggerOptions {
  level?: LogLevel;
}

interface FileLoggerOptions {
  dirPath: string;
  level?: LogLevel;
}

interface UpstashRedisLoggerOptions {
  redisClient: Redis;
  key: string;
  level?: LogLevel;
}

<<<<<<< HEAD
interface LoggerRegistry<T extends BaseLogMessage = BaseLogMessage> {
  [LogProvider.CONSOLE]: {
    logger: ConsoleLogger<T>;
    options: ConsoleLoggerOptions;
  };
  [LogProvider.FILE]: { logger: FileLogger<T>; options: FileLoggerOptions };
  [LogProvider.UPSTASH]: {
    logger: UpstashRedisLogger<T>;
    options: UpstashRedisLoggerOptions;
  };
=======
interface LogProviderRegistry<T extends BaseLogMessage = BaseLogMessage> {
  [LogProvider.CONSOLE]: {logger: ConsoleLogger<T>; options: ConsoleLoggerOptions};
  [LogProvider.FILE]: {logger: FileLogger<T>; options: FileLoggerOptions};
  [LogProvider.UPSTASH]: {logger: UpstashRedisLogger<T>; options: UpstashRedisLoggerOptions};
>>>>>>> 951a483a
}

// Abstract base class for loggers
abstract class BaseLogger<T extends BaseLogMessage = BaseLogMessage>
  implements Logger<T>
{
  protected level: LogLevel;

  constructor(level: LogLevel = LogLevel.INFO) {
    this.level = level;
  }

  abstract log(level: LogLevel, message: T | string, ...args: any[]): void;

  debug(message: T | string, ...args: any[]): void {
    if (this.level <= LogLevel.DEBUG) {
      this.log(LogLevel.DEBUG, message, ...args);
    }
  }

  info(message: T | string, ...args: any[]): void {
    if (this.level <= LogLevel.INFO) {
      this.log(LogLevel.INFO, message, ...args);
    }
  }

  warn(message: T | string, ...args: any[]): void {
    if (this.level <= LogLevel.WARN) {
      this.log(LogLevel.WARN, message, ...args);
    }
  }

  error(message: T | string, ...args: any[]): void {
    if (this.level <= LogLevel.ERROR) {
      this.log(LogLevel.ERROR, message, ...args);
    }
  }

  protected formatMessage(message: T | string): string {
    if (typeof message === 'string') {
      return message;
    }
    return JSON.stringify(message);
  }
}

/**
 * Logs to the console
 */
class ConsoleLogger<
  T extends BaseLogMessage = BaseLogMessage
> extends BaseLogger<T> {
  constructor({ level }: { level?: LogLevel }) {
    super(level ?? LogLevel.INFO);
  }

  log(level: LogLevel, message: T | string, ...args: any[]): void {
    const timestamp = new Date().toISOString();
    console.log(
      `[${timestamp}] [${level}] ${this.formatMessage(message)}`,
      ...args
    );
  }
}

/**
 * Logs to a file
 */
class FileLogger<
  T extends BaseLogMessage = BaseLogMessage
> extends BaseLogger<T> {
  #dirPath: string;

  constructor({ dirPath, level }: { dirPath: string; level?: LogLevel }) {
    super(level ?? LogLevel.INFO);
    if (!dirPath) {
      throw new Error('File path is required');
    }
    this.#dirPath = dirPath;
  }

  log(level: LogLevel, message: T): void {
    const fullPath = path.join(
      this.#dirPath,
      `${message.destinationPath}.json`
    );
    console.log(`Logging to file: ${fullPath}`);

    if (!existsSync(this.#dirPath)) {
      mkdirSync(this.#dirPath, { recursive: true });
      return writeFileSync(
        fullPath,
        JSON.stringify([{ ...message, level, createdAt: new Date() }], null, 2)
      );
    }

    if (!existsSync(fullPath)) {
      return writeFileSync(
        fullPath,
        JSON.stringify([{ ...message, createdAt: new Date() }], null, 2)
      );
    }

    const logs = JSON.parse(readFileSync(fullPath, 'utf-8'));
    logs.push({ ...message, createdAt: new Date() });

    return writeFileSync(fullPath, JSON.stringify(logs, null, 2));
  }
}

/**
 * Logs to Upstash Redis
 */
class UpstashRedisLogger<
  T extends BaseLogMessage = BaseLogMessage
> extends BaseLogger<T> {
  #redisClient: Redis;
  #key: string;

  constructor({
    redisClient,
    level,
    key,
  }: {
    redisClient: Redis;
    level?: LogLevel;
    key: string;
  }) {
    super(level ?? LogLevel.INFO);
    if (!redisClient) {
      throw new Error('redisClient is required');
    }
    if (!key) {
      throw new Error('Redis storage key is required');
    }
    this.#redisClient = redisClient;
    this.#key = key;
  }

  log(level: LogLevel, message: T): void {
    this.#redisClient.lpush(
      this.#key,
      JSON.stringify({ ...message, level, createdAt: new Date() })
    );
  }

  getLogs(key: string) {
    return this.#redisClient.lrange(key, 0, -1);
  }
}

export function createLogger<
  T extends BaseLogMessage = BaseLogMessage,
<<<<<<< HEAD
  K extends keyof LoggerRegistry<T> = keyof LoggerRegistry<T>
>({
  type,
  options,
}: {
  type: K;
  options?: LoggerRegistry[K]['options'];
}): LoggerRegistry<T>[K]['logger'] {
  switch (type) {
=======
  K extends keyof LogProviderRegistry<T> = keyof LogProviderRegistry<T>
>({provider, options}: { provider: K, options?: LogProviderRegistry[K]['options'] }): LogProviderRegistry<T>[K]['logger'] {
  switch (provider) {
>>>>>>> 951a483a
    case 'CONSOLE':
      return new ConsoleLogger<T>({ level: options?.level });
    case 'FILE':
      return new FileLogger<T>({
        dirPath: (options as FileLoggerOptions).dirPath,
        level: (options as FileLoggerOptions).level,
      });
    case 'UPSTASH':
      return new UpstashRedisLogger<T>({
        redisClient: (options as UpstashRedisLoggerOptions).redisClient,
        key: (options as UpstashRedisLoggerOptions).key,
        level: (options as UpstashRedisLoggerOptions).level,
      });
    default:
      throw new Error(`Unsupported logger type: ${provider}`);
  }
}<|MERGE_RESOLUTION|>--- conflicted
+++ resolved
@@ -5,9 +5,10 @@
 export const RegisteredLogger = {
   AGENT: 'AGENT',
   WORKFLOW: 'WORKFLOW',
-} as const
-
-export type RegisteredLogger = typeof RegisteredLogger[keyof typeof RegisteredLogger];
+} as const;
+
+export type RegisteredLogger =
+  (typeof RegisteredLogger)[keyof typeof RegisteredLogger];
 
 export const LogProvider = {
   CONSOLE: 'CONSOLE',
@@ -67,8 +68,7 @@
   level?: LogLevel;
 }
 
-<<<<<<< HEAD
-interface LoggerRegistry<T extends BaseLogMessage = BaseLogMessage> {
+interface LogProviderRegistry<T extends BaseLogMessage = BaseLogMessage> {
   [LogProvider.CONSOLE]: {
     logger: ConsoleLogger<T>;
     options: ConsoleLoggerOptions;
@@ -78,12 +78,6 @@
     logger: UpstashRedisLogger<T>;
     options: UpstashRedisLoggerOptions;
   };
-=======
-interface LogProviderRegistry<T extends BaseLogMessage = BaseLogMessage> {
-  [LogProvider.CONSOLE]: {logger: ConsoleLogger<T>; options: ConsoleLoggerOptions};
-  [LogProvider.FILE]: {logger: FileLogger<T>; options: FileLoggerOptions};
-  [LogProvider.UPSTASH]: {logger: UpstashRedisLogger<T>; options: UpstashRedisLoggerOptions};
->>>>>>> 951a483a
 }
 
 // Abstract base class for loggers
@@ -237,21 +231,15 @@
 
 export function createLogger<
   T extends BaseLogMessage = BaseLogMessage,
-<<<<<<< HEAD
-  K extends keyof LoggerRegistry<T> = keyof LoggerRegistry<T>
+  K extends keyof LogProviderRegistry<T> = keyof LogProviderRegistry<T>
 >({
-  type,
+  provider,
   options,
 }: {
-  type: K;
-  options?: LoggerRegistry[K]['options'];
-}): LoggerRegistry<T>[K]['logger'] {
-  switch (type) {
-=======
-  K extends keyof LogProviderRegistry<T> = keyof LogProviderRegistry<T>
->({provider, options}: { provider: K, options?: LogProviderRegistry[K]['options'] }): LogProviderRegistry<T>[K]['logger'] {
+  provider: K;
+  options?: LogProviderRegistry[K]['options'];
+}): LogProviderRegistry<T>[K]['logger'] {
   switch (provider) {
->>>>>>> 951a483a
     case 'CONSOLE':
       return new ConsoleLogger<T>({ level: options?.level });
     case 'FILE':
