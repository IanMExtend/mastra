--- conflicted
+++ resolved
@@ -162,15 +162,17 @@
 
     if (config?.workflows) {
       Object.entries(config.workflows).forEach(([key, workflow]) => {
-<<<<<<< HEAD
-        workflow.__registerEngine(this.engine);
-        workflow.__registerMemory(this.memory);
-        workflow.__registerAgents(this.agents);
-        workflow.__registerLogger(this.getLogger());
-        workflow.__registerTelemetry(this.telemetry);
-=======
-        workflow.__registerMastra(this);
->>>>>>> b818621c
+        workflow.__registerPrimitives({
+          logger: this.getLogger(),
+          telemetry: this.telemetry,
+          engine: this.engine,
+          memory: this.memory,
+          syncs: this.syncs,
+          agents: this.agents,
+          vectors: this.vectors,
+          llm: this.LLM,
+        });
+
         // @ts-ignore
         this.workflows[key] = workflow;
       });
