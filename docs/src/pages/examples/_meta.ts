const meta = {
  index: {
    title: "Examples",
  },
  llms: {
    title: "LLM Models",
  },
<<<<<<< HEAD
  workflows: {
    title: "Workflows",
=======
  agents: {
    title: "Agents",
  },
  rag: {
    title: "RAG",
>>>>>>> 29f009a1
  },
};

export default meta;<|MERGE_RESOLUTION|>--- conflicted
+++ resolved
@@ -1,20 +1,18 @@
 const meta = {
   index: {
-    title: "Examples",
+    title: "Overview",
   },
   llms: {
     title: "LLM Models",
   },
-<<<<<<< HEAD
   workflows: {
     title: "Workflows",
-=======
+  },
   agents: {
     title: "Agents",
   },
   rag: {
     title: "RAG",
->>>>>>> 29f009a1
   },
 };
 
